"""
script: estimate_cl

Script to estimate the angular power spectrum for a given catalog
in the CosmoHUB format. For now only the GCph Cl can be estimated.
The outuput should be the one used by CosmoSIS: the 2PT.fits
format.
"""

import numpy as np
import healpy as hp
from collections import OrderedDict

import pymaster as nmt
import anglib as al
from loading import load_it

import sys
import os
import time
import configparser
import itertools as it


config = configparser.ConfigParser()
configname = sys.argv[1]
config.read(configname)
print("-----------------**  ARGUMENTS  **------------------------")
for sec in config.sections():
    print('[{}]'.format(sec))
    for it in config.items(sec):
        print('{} : {}'.format(it[0], it[1]))
    print('')

in_out       = load_it(config._sections['in_out'])
maps          = load_it(config._sections['maps'])
probe_selection = load_it(config._sections['probe_selection'])
ell_binning     = load_it(config._sections['ell_binning'])
z_binning       = load_it(config._sections['z_binning'])
noise           = load_it(config._sections['noise'])
apodization     = load_it(config._sections['apodization'])
spectra         = load_it(config._sections['spectra'])
nside           = maps['nside']
nz              = len(z_binning['selected_bins'])


#-- Checks
if maps['load_maps']:
    assert maps['save_maps'] is False, 'Maps are not saved if they are loaded'
    assert z_binning['only_nofz'] is False, 'nofz and ngal cannot be estimated'
    'when maps are loaded directly without loading the catalog'

if os.path.isfile(in_out['output_dir']):
    raise FileExistsError(f"This output directory already exists !")

#-- Managing filenames
print("\nCreating the output directory")
os.mkdir(in_out['output_dir'])
ref_out_fname = f"{in_out['output_dir']}/{in_out['output_dir'].split('/')[-1]}"

#-- Get the mask
mask = hp.read_map(in_out['mask'])
fsky = np.mean(mask)
if apodization['apodize']:
    print('\nApodizing the mask')
    mask = nmt.mask_apodization(mask, apodization['aposcale'],
                                apotype=apodization['apotype'])

if not maps['load_maps']:
    #-- Redshift binning
    if 'GC' in probe_selection['probes'] or 'GGL' in probe_selection['probes']:
        print(probe_selection['probes'])
        tomo_bins_lens, ngal_bins_lens = al.create_redshift_bins_complete(in_out['catalog_lens'],
                                                    z_binning['selected_bins'],
                                                    'lens',
                                                    z_binning['division'],
                                                    z_binning['nofz_redshift_type'],
                                                    z_binning['zmin'],
                                                    z_binning['zmax'],
                                                    z_binning['nztot'])
        ngal_arcmin_lens = (ngal_bins_lens/(4*np.pi*fsky**2))/(((180/np.pi)**2)*3600)

    if 'WL' in probe_selection['probes'] or 'GGL' in probe_selection['probes']:
        print(probe_selection['probes'])
        tomo_bins_source, ngal_bins_source = al.create_redshift_bins_complete(in_out['catalog_source'],
                                                    z_binning['selected_bins'],
                                                    'source',
                                                    z_binning['division'],
                                                    z_binning['nofz_redshift_type'],
                                                    z_binning['zmin'],
                                                    z_binning['zmax'],
                                                    z_binning['nztot'])
        ngal_arcmin_source = (ngal_bins_source/(4*np.pi*fsky**2))/(((180/np.pi)**2)*3600)

    #-- Build n(z)
    nofz_out_fname = f"{ref_out_fname}_nofz"
    ngal_out_fname = f"{ref_out_fname}_ngal"
    nofz_dic = {}
    ngal_dic = {}
    print('\nSaving the n(z) and galaxy number density')
    if 'GC' in probe_selection['probes'] or 'GGL' in probe_selection['probes']:
        nofz_lens = al.build_nz(tomo_bins_lens)
        np.savetxt(nofz_out_fname+'_lens.txt', nofz_lens.T)
        np.savetxt(ngal_out_fname+'_arcmin2_lens.txt', ngal_arcmin_lens)
        nofz_dic['lens'] = nofz_lens
        ngal_dic['lens'] = ngal_arcmin_lens

    if 'WL' in probe_selection['probes'] or 'GGL' in probe_selection['probes']:
        nofz_source = al.build_nz(tomo_bins_source)
        np.savetxt(nofz_out_fname+'_source.txt', nofz_source.T)
        np.savetxt(ngal_out_fname+'_arcmin2_source.txt', ngal_arcmin_source)
        nofz_dic['source'] = nofz_source
        ngal_dic['source'] = ngal_arcmin_source

    np.save(nofz_out_fname+'.npy', nofz_dic)
    np.save(ngal_out_fname+'.npy', ngal_dic)

    #-- Estimate maps
    maps_dic = {}
    noise_dic = {}
    print('\nComputing maps')
    compute_map, key_map = al.get_map_for_probes(probe_selection['probes'])
    for map, k in zip(compute_map, key_map):
        for i, izb in enumerate(z_binning['selected_bins']):
            print('Map bin{}'.format(izb))
            if k == 'D' :
                tomo_bins = tomo_bins_lens
            if k == 'G' :
                tomo_bins = tomo_bins_source
            maps_dic['{}{}'.format(k,izb+1)] = map(tomo_bins[i], nside, mask)
            noise_dic['{}{}'.format(k,izb+1)] = al.compute_noise(k, tomo_bins[i], fsky)

else :
    maps_noise_dic = np.load(in_out['maps_noise_name'], allow_pickle=True).item()
    maps_dic = maps_noise_dic['maps']
    noise_dic = maps_noise_dic['noise']

    nofz_dic = np.load(in_out['nofz_name']+'.npy', allow_pickle=True).item()
    ngal_dic = np.load(in_out['ngal_name']+'.npy', allow_pickle=True).item()

#-- Save maps and associated noise
if maps['save_maps']:
    maps_noise_out_fname = f"{ref_out_fname}_maps_noise_NS{nside}.npy"
    maps_noise_dic = {'maps'  : maps_dic, 'noise' : noise_dic}
    np.save(maps_noise_out_fname, maps_noise_dic)

#-- Define nmt multipole binning
if ell_binning['ell_binning'] == 'lin':
    bnmt = al.linear_binning(ell_binning['lmax'], ell_binning['lmin'], ell_binning['binwidth'])

elif ell_binning['ell_binning'] == 'log':
    bnmt = al.log_binning(ell_binning['lmax'], ell_binning['lmin'], ell_binning['nell'])

#-- Define nmt workspace only with the mask
print('\nGetting the mask and computing the mixing matrices ')
start = time.time()
<<<<<<< HEAD

w_fname_base = f"{in_out['output_name']}_NmtWorkspace_NS{nside}_LBIN{ell_binning['ell_binning']}"

=======
w.compute_coupling_matrix(fmask, fmask, bnmt) # compute the mixing matrix (which only depends on the mask) just once
w_fname = '{}_NmtWorkspace_NS{}_LBIN{}'.format(ref_out_fname, nside, ell_binning['ell_binning'])
print('w_fname : ', w_fname)
>>>>>>> a52a8edd
if ell_binning['ell_binning'] == 'lin':
    w_fname_base += f"_LMIN{ell_binning['lmin']}_LMAX{ell_binning['lmax']}_BW{ell_binning['binwidth']}"

elif ell_binning['ell_binning'] == 'log':
    w_fname_base += f"_LMIN{ell_binning['lmin']}_LMAX{ell_binning['lmax']}_NELL{ell_binning['nell']}"

w_dic = {}
for probe in probe_selection['probes']:
    w_fname = f"{w_fname_base}_{al.probe_ref_mapping(probe)}.fits"
    w_dic[probe] = al.create_workspaces(bnmt, mask, w_fname, probe)
    print('w_fname : ', w_fname)

print('\n',time.time()-start,'s to compute the coupling matrices')

#-- Cl computation loop
cls_dic  = OrderedDict() # To store the cl to be saved in a fit file
for probe in probe_selection['probes']:
    print('\nFor probe {}'.format(probe))
    for pa, pb in al.get_iter(probe, probe_selection['cross'], z_binning['selected_bins']):
        print('Combination is {}-{}'.format(pa,pb))

        # Define fields to be correlated
        fld_a = al.map2fld(maps_dic[pa], mask, bnmt.lmax)
        fld_b = al.map2fld(maps_dic[pb], mask, bnmt.lmax)

        # Compute Peudo-Cl's or bandpowers
        if spectra['decoupling']:
<<<<<<< HEAD
            cl = al.compute_master(fld_a, fld_b, w_dic[probe], nside, pixels['depixelate'])
        else:
            cl = al.compute_coupled(fld_a, fld_b, nside, pixels['depixelate'], bnmt)

        # Remove noise bias from auto correlation if wanted
        if pa == pb:
            cl = al.debias(cl, noise_dic[pa], w_dic[probe], fsky, bnmt, nside, noise['debias'],
                           pixels['depixelate'], spectra['decoupling'])

=======
            cl = al.compute_master(fld_a, fld_b, w, nside, maps['depixelate'])
        else:
            cl = al.compute_coupled(fld_a, fld_b, w, nside, maps['depixelate'], w_fullsky)

        # Remove noise bias from auto correlation if wanted
        if pa == pb:
            cl = al.debias(cl, noise_dic[pa], w, nside,
                           noise['debias'], maps['depixelate'],
                           spectra['decoupling'], w_fullsky)
>>>>>>> a52a8edd
        cls_dic['{}-{}'.format(pa,pb)] = cl

cls_dic['ell'] = bnmt.get_effective_ells()

outname = '{}_Cls_NS{}_LBIN{}'.format(ref_out_fname,
                                      nside,
                                      ell_binning['ell_binning'])

if ell_binning['ell_binning'] == 'lin':
    outname += '_LMIN{}_BW{}'.format(ell_binning['lmin'],
                                     ell_binning['binwidth'])

elif ell_binning['ell_binning'] == 'log' or ell_binning['ell_binning'] == 'log_her':
    outname += '_LMIN{}_NELL{}'.format(ell_binning['lmin'],
                                      ell_binning['nell'])

print('\n Saving to {} format'.format(in_out['output_format']))
if in_out['output_format'] == 'numpy':
    # Save dictionnary to numpy file
    np.save(outname+'.npy', cls_dic)

if in_out['output_format'] == 'twopoint':
    # Save to two point file
    al.save_twopoint(cls_dic,
                     bnmt,
                     nofz_dic,
                     ngal_dic,
                     z_binning['selected_bins'],
                     probe_selection['probes'],
                     probe_selection['cross'],
                     (outname+'.fits'))

print('\nDONE')
<|MERGE_RESOLUTION|>--- conflicted
+++ resolved
@@ -154,15 +154,9 @@
 #-- Define nmt workspace only with the mask
 print('\nGetting the mask and computing the mixing matrices ')
 start = time.time()
-<<<<<<< HEAD
-
-w_fname_base = f"{in_out['output_name']}_NmtWorkspace_NS{nside}_LBIN{ell_binning['ell_binning']}"
-
-=======
-w.compute_coupling_matrix(fmask, fmask, bnmt) # compute the mixing matrix (which only depends on the mask) just once
-w_fname = '{}_NmtWorkspace_NS{}_LBIN{}'.format(ref_out_fname, nside, ell_binning['ell_binning'])
-print('w_fname : ', w_fname)
->>>>>>> a52a8edd
+
+w_fname_base = f"{ref_out_fname}_NmtWorkspace_NS{nside}_LBIN{ell_binning['ell_binning']}"
+
 if ell_binning['ell_binning'] == 'lin':
     w_fname_base += f"_LMIN{ell_binning['lmin']}_LMAX{ell_binning['lmax']}_BW{ell_binning['binwidth']}"
 
@@ -190,27 +184,15 @@
 
         # Compute Peudo-Cl's or bandpowers
         if spectra['decoupling']:
-<<<<<<< HEAD
-            cl = al.compute_master(fld_a, fld_b, w_dic[probe], nside, pixels['depixelate'])
+            cl = al.compute_master(fld_a, fld_b, w_dic[probe], nside, maps['depixelate'])
         else:
-            cl = al.compute_coupled(fld_a, fld_b, nside, pixels['depixelate'], bnmt)
+            cl = al.compute_coupled(fld_a, fld_b, nside, maps['depixelate'], bnmt)
 
         # Remove noise bias from auto correlation if wanted
         if pa == pb:
             cl = al.debias(cl, noise_dic[pa], w_dic[probe], fsky, bnmt, nside, noise['debias'],
-                           pixels['depixelate'], spectra['decoupling'])
-
-=======
-            cl = al.compute_master(fld_a, fld_b, w, nside, maps['depixelate'])
-        else:
-            cl = al.compute_coupled(fld_a, fld_b, w, nside, maps['depixelate'], w_fullsky)
-
-        # Remove noise bias from auto correlation if wanted
-        if pa == pb:
-            cl = al.debias(cl, noise_dic[pa], w, nside,
-                           noise['debias'], maps['depixelate'],
-                           spectra['decoupling'], w_fullsky)
->>>>>>> a52a8edd
+                           maps['depixelate'], spectra['decoupling'])
+
         cls_dic['{}-{}'.format(pa,pb)] = cl
 
 cls_dic['ell'] = bnmt.get_effective_ells()
